#!/usr/bin/env python3
# -*- coding: utf-8 -*-

"""
This program uses threading to ping every address on the current subnet.
Performance: because of threading, this program can typically ping 254 addresses in under 10 seconds.
Increasing timeout_ms or pings_per_host will increase the scan time.
To automatically install all required packages:
  pip install -r requirements.txt

An IPv4 blacklist has been added to allow the user to ignore specific interfaces.
Use the IP address blacklist to ignore local interfaces (e.g. "VirtualBox Host-Only Ethernet Adapter")
If a host does not appear in the list of online hosts, check the blacklist!
There is a chance that the wrong interface will be selected, and the results will not be valid.
If that happens, disable that interface, add its IPv4 address to the blacklist, or improve the logic in the 'for interface in interfaces:' block.

2025-02 - Switched from print() to the logging module: https://docs.python.org/3/library/logging.html
<<<<<<< HEAD

ToDo: Create an IPv4 class to offload some of the work in this file.
"""
import argparse
import datetime
import ipaddress
=======
2025-07 - Added the IPv4 class to handle the network and hosts.
"""
import argparse
>>>>>>> 5130864f
import json
import logging
import platform
import socket
import sys
import threading
import time
from datetime import datetime
from typing import NoReturn

import psutil  # For OS interface detection.
from ping3 import ping

<<<<<<< HEAD

# OS detection, because Windows uses a different ping and arp arguments.
operating_system = platform.system()


# Custom logging formatter
class CustomFormatter( logging.Formatter ):
=======
from IPv4 import IPv4

# OS detection, because Windows uses different ping and arp arguments.
operating_system = platform.system()


class CustomFormatter( logging.Formatter ):
  """
  Custom formatter for logging that formats INFO messages differently from other levels.
  """
>>>>>>> 5130864f

  def format( self, record ):
    if record.levelno == logging.INFO:
      return record.getMessage()
    else:
<<<<<<< HEAD
      return super().format( record )  # Use full format for warnings and errors


def setup_logging():
=======
      return super().format( record )  # Use the parent for warnings and errors.


def setup_logging() -> None:
  """
  Set up the logging configuration for the application.
  """
>>>>>>> 5130864f
  # Create separate handlers for INFO and other levels, with different outputs.
  stdout_handler = logging.StreamHandler( sys.stdout )
  stderr_handler = logging.StreamHandler( sys.stderr )
  # Set log levels.
  stdout_handler.setLevel( logging.INFO )
  stderr_handler.setLevel( logging.WARNING )  # Includes WARNING, ERROR, CRITICAL.
  # Define different formats.
  info_format = "%(message)s"  # Simple format for info logs.
  detailed_format = "%(asctime)s - %(levelname)s - %(funcName)s - %(message)s"
  # Apply formatters.
  stdout_handler.setFormatter( CustomFormatter( info_format ) )
  stderr_handler.setFormatter( CustomFormatter( detailed_format ) )
  # Configure logger.
  logger = logging.getLogger()
  logger.setLevel( logging.DEBUG )  # Allow all levels now, but overridden by CLA.
  logger.addHandler( stdout_handler )
  logger.addHandler( stderr_handler )


def get_mac_from_ip( ip_address: str = "127.0.0.1" ) -> str:
  """
  This function will attempt to get the MAC address from the provided IP address using the arp table.

  :param ip_address: the IPv4 address to query for a MAC address.
  :return: the MAC address as a colon-delimited string, or None if not found.
  """
  import subprocess
  import re

  if ip_address == selected_interface[1].address:
    return selected_interface_mac
  # The -n option sets the timeout.
  first_option = "-n"
  if operating_system == "Windows":
    # The -a option reads from the current arp table.
    first_option = "-a"

  std_out = subprocess.Popen( ["arp", first_option, ip_address], stdout = subprocess.PIPE ).communicate()[0]

  regex = r"(([a-f\d]{1,2}[:-]){5}[a-f\d]{1,2})".encode( "utf-8" )
  match = re.search( regex, std_out )

  if match:
    mac_binary = match.groups()[0]
    mac_with_colons = mac_binary.replace( b"-", b":" )
    return mac_with_colons.decode( "utf-8" ).upper()
  else:
<<<<<<< HEAD
    # Handle case when no MAC address is found.
=======
    # Handle cases where no MAC address is found.
>>>>>>> 5130864f
    return " (MAC not found) "


def get_hostname_from_ip( ip_address: str = "127.0.0.1" ) -> str:
  """
  This function will attempt to get the hostname from the provided IP address using the arp table.

  :param ip_address: the IPv4 address to query for a hostname.
<<<<<<< HEAD
  :return: the hostname.
=======
  :return: the hostname as a string.
>>>>>>> 5130864f
  """
  try:
    new_hostname, _, _ = socket.gethostbyaddr( ip_address )
    return new_hostname
  except socket.herror:
    return ""


<<<<<<< HEAD
def ping3( dest_address: str, ping_count: int = 1, time_unit: str = "ms", src_address: str = "", timeout: int = 5000 ) -> None:
=======
def ping_host_and_get_info( dest_address: str, ping_count: int = 1, time_unit: str = "ms", src_address: str = "", timeout: int = 5000 ) -> None:
>>>>>>> 5130864f
  """
  Ping the destination address with the source address.

  :param dest_address: the target IP address or hostname to ping.
  :param ping_count: how many times to ping.
  :param time_unit: the unit of time to ping.
  :param src_address: the IP address to ping from.
  :param timeout: how long to wait for a response.
  The output is a tuple containing the ip address, the hostname, the ping time, and the MAC address which is stored in online_host_list.
  """
  delay_sum = 0
  counter = 0
  for _ in range( ping_count ):
    delay = ping( dest_address, timeout, time_unit, src_address )  # Returns the delay in seconds or None if no response.
    if delay:
      counter += 1
      delay_sum += delay
  if counter > 0:
    address_mac_time_tuple = dest_address, get_mac_from_ip( dest_address ), delay_sum / counter
    online_host_list.append( address_mac_time_tuple + (get_hostname_from_ip( dest_address ),) )


def detect_network_interfaces() -> list:
  """
  Get all interfaces.
  Exclude any which have a loopback or self-assigned IP.

  :return: a list of viable interfaces as tuples.
  """
  # Get all network interfaces.
  interfaces = psutil.net_if_addrs()
  if debug:
    logging.debug( f" Debug: {json.dumps( interfaces )}" )
  valid_interfaces = []
  for i_face_name, interface_addresses in interfaces.items():
    # Iterate over all address info for this interface.
    for address_info in interface_addresses:
      # Check if the address is IPv4.
      if address_info.family == socket.AF_INET:
        if not address_info.address.startswith( "127.0.0.1" ) and not address_info.address.startswith( "169.254" ):
<<<<<<< HEAD
          valid_interfaces.append( (i_face_name, address_info, interface_addresses[0].address) )
=======
          mac_address = None
          for addr_info in interface_addresses:
            if addr_info.family == psutil.AF_LINK:  # Or socket.AF_PACKET on Linux
              mac_address = addr_info.address
              break
          valid_interfaces.append( (i_face_name, address_info, mac_address) )
>>>>>>> 5130864f
        break
  return valid_interfaces


def get_range( network ) -> tuple:
  """
  Use the network to determine the starting and ending IP addresses.

  :param network: an IPv4Network class instance.
  :return: the network address and broadcast address as a tuple.
  """
  # Calculate the network address (starting address).
  network_address = network.network_address

  # Calculate the broadcast address (ending address).
  broadcast_address = network.broadcast_address

  # Return the network range.
  return network_address, broadcast_address


def exiting( exit_code: int = 0, exit_text: str = "" ) -> NoReturn:
  """
  post-conditions: The program will be terminated.

  :param exit_code: the return value to pass to the OS.
  :param exit_text: the text to print before exiting.
  :rtype: NoReturn
  :raises SystemExit: under all circumstances.
  """
  exit_timestamp = datetime.now().replace( microsecond = 0 ).isoformat( sep = " " )
  logging.info( "" )
  if exit_text != "":
    logging.info( f"{exit_text}" )
  logging.info( f"  Exiting with code {exit_code} at {exit_timestamp}" )
  raise SystemExit( exit_code )


def prompt_for_list_item( max_value: int ) -> int:
  """
  Prompt the user to select one element from selection_list.

  :param max_value: the number of elements to select from.
  :return: the selected list item.
  """
  temp_number = -1
  while temp_number < 0:
<<<<<<< HEAD
    temp_answer = input( "Enter the number to the left of your selection (or 'x' to exit): " )
=======
    temp_answer = input( "Enter the number to the left of your selection (or 'x' to exit): " ).strip()
>>>>>>> 5130864f
    if temp_answer == "x":
      exiting( 1, "User aborted." )
    try:
      if max_value > int( temp_answer ) >= 0:
        temp_number = int( temp_answer )
      else:
        logging.info( "  That is not a valid selection!" )
    except ValueError:
      logging.warning( "That is not a valid number!" )
  return temp_number


if __name__ == "__main__":
  program_name = "PingSubnet"
  setup_logging()

  # Set up ArgumentParser.
  parser = argparse.ArgumentParser( description = f"{program_name}: A subnet pinging tool." )
<<<<<<< HEAD
  parser.add_argument( "--debug", action = "store_true", help = "Enable debug mode." )
=======
  parser.add_argument( "--debug", action = "store_true", default = False, help = "Enable debug mode." )
>>>>>>> 5130864f
  parser.add_argument( "--timeout_ms", type = int, default = 5000, help = "Ping timeout in milliseconds." )
  parser.add_argument( "--pings_per_host", type = int, default = 3, help = "Number of pings per host." )

  # Parse arguments.
  args = parser.parse_args()

  # Configure logging level based on the debug flag.
  if args.debug:
    logging.getLogger().setLevel( logging.DEBUG )

  # Assign values from command-line arguments.
  debug = args.debug
  timeout_ms = args.timeout_ms
  pings_per_host = args.pings_per_host

  ping_unit = "ms"
  hostname = socket.gethostname()
  selected_index = 0
  start_time = time.perf_counter()
  current_time = datetime.now().replace( microsecond = 0 ).isoformat( sep = " " )

  logging.info( f"Starting {program_name} at {current_time}" )
  logging.debug( f"Hostname: {hostname}" )
  logging.info( f"Debug mode: {'ON' if debug else 'OFF'}" )
  logging.info( f"Timeout: {timeout_ms} ms" )
  logging.info( f"Pings per host: {pings_per_host}" )

  interface_list = detect_network_interfaces()
  if not interface_list:
    exiting( 2, "No viable interfaces discovered!" )
  elif len( interface_list ) > 1:
    logging.info( "" )
    # Print the list of network interfaces.
    logging.info( "Network Interfaces Detected:" )
    # Print all valid interfaces.
    for index, (interface_name, interface_object, _) in enumerate( interface_list ):
      logging.info( f"  {index} - {interface_name} - {interface_object.address}" )
    # Prompt the user for the interface to use.
    selected_index = prompt_for_list_item( len( interface_list ) )
    if debug:
      logging.debug( f" Debug: Detailed network info: {interface_list[selected_index]}" )
  else:
    logging.info( f"Using the interface named '{interface_list[selected_index][0]}'" )

  # Get the selected IPv4 data and save to the global.
  selected_interface = interface_list[selected_index]
  selected_interface_mac = selected_interface[2].replace( "-", ":" )

  if debug:
    logging.debug( f" Debug: {selected_interface[1].address}/{selected_interface[1].netmask}" )
<<<<<<< HEAD
  # Get the network from the IP address and subnet mask.
  v4_network = ipaddress.IPv4Network( f"{selected_interface[1].address}/{selected_interface[1].netmask}", strict = False )
  # Get all hosts on the network.
  all_hosts = list( v4_network.hosts() )
  start_address, end_address = get_range( v4_network )
=======
  # Use the IPv4 class to handle the network and hosts.
  ipv4 = IPv4( selected_interface[1].address, selected_interface[1].netmask )
  all_hosts = ipv4.hosts
  start_address = ipv4.network_address
  end_address = ipv4.broadcast_address
  logging.info( f"Pinging addresses from {start_address} to {end_address}" )
>>>>>>> 5130864f

  logging.info( "" )
  logging.info( "Detected properties:" )
  logging.info( f"  {operating_system} operating system" )
  logging.info( f"  interface name: {selected_interface[0]}" )
  logging.info( f"  local hostname: {hostname}" )
  logging.info( f"  local IP address: {selected_interface[1].address}" )
  logging.info( f"  local network mask: {selected_interface[1].netmask}" )
  logging.info( f"  local MAC address: {selected_interface_mac}" )
  logging.info( "" )
  logging.info( f"Pinging addresses from {start_address} to {end_address}" )

  try:
    online_host_list = []
    thread_list = []
    subnet_size = len( all_hosts )
    if subnet_size > 4096:
      logging.info( f"\n\nThere were {subnet_size} possible hosts detected." )
      logging.info( "This is likely an incorrectly detected subnet mask or an unused network adapter." )
<<<<<<< HEAD
      logging.info( "If you would like to continue, enter 1: " )
      answer = input( "" )
=======
      logging.info( "Enter 1 to continue, or anything else to exit: " )
      answer = input( "" ).strip()
>>>>>>> 5130864f
      if int( answer ) != 1:
        logging.info( "Exiting..." )
        sys.exit( -1 )

    suffix = "s"
    if pings_per_host == 1:
      suffix = ""
    logging.info( f"\nThreading {subnet_size} pings, pinging each host {pings_per_host} time{suffix}, and using a timeout of {timeout_ms} milliseconds..." )
    # For each IP address in the subnet, run the ping command with subprocess.popen interface.
    for i in range( subnet_size ):
<<<<<<< HEAD
      thread_list.append( threading.Thread( target = ping3, args = (str( all_hosts[i] ), pings_per_host, ping_unit, selected_interface[1].address, timeout_ms) ) )
=======
      thread_list.append( threading.Thread( target = ping_host_and_get_info, args = (str( all_hosts[i] ), pings_per_host, ping_unit, selected_interface[1].address, timeout_ms) ) )
>>>>>>> 5130864f

    logging.info( "Starting all threads..." )
    # Start all threads.
    for thread in thread_list:
      thread.start()

    logging.info( "Waiting for all threads to finish..." )
    # Join all threads.
    for thread in thread_list:
      # Wait until all threads terminate using a timeout appropriate for the number of hosts.
      thread.join( timeout_ms / 1000 * pings_per_host )

    logging.info( "\nAll online host IP and MAC addresses:" )
    logging.info( "IP\tMAC\tHostname\tPing\tping unit" )
    sorted_ip_mac = sorted( online_host_list, key = lambda x: list( map( int, x[0].split( "." ) ) ) )
    for online_host in sorted_ip_mac:
      # Note that the results are displayed out of order.
      logging.info( f"{online_host[0]}\t{online_host[1]}\t{online_host[3]}\t{online_host[2]:.1f}\t{ping_unit}" )
    logging.info( "" )
    logging.info( f"{len( sorted_ip_mac )} out of {subnet_size} hosts responded to a ping within {timeout_ms / 1000} seconds." )
    logging.info( f"Scanning took {round( time.perf_counter() - start_time, 2 )} seconds.\n" )

  except KeyboardInterrupt:
    logging.warning( "Execution interrupted." )

  logging.info( f"Goodbye from {program_name}" )<|MERGE_RESOLUTION|>--- conflicted
+++ resolved
@@ -15,18 +15,9 @@
 If that happens, disable that interface, add its IPv4 address to the blacklist, or improve the logic in the 'for interface in interfaces:' block.
 
 2025-02 - Switched from print() to the logging module: https://docs.python.org/3/library/logging.html
-<<<<<<< HEAD
-
-ToDo: Create an IPv4 class to offload some of the work in this file.
-"""
-import argparse
-import datetime
-import ipaddress
-=======
 2025-07 - Added the IPv4 class to handle the network and hosts.
 """
 import argparse
->>>>>>> 5130864f
 import json
 import logging
 import platform
@@ -40,15 +31,6 @@
 import psutil  # For OS interface detection.
 from ping3 import ping
 
-<<<<<<< HEAD
-
-# OS detection, because Windows uses a different ping and arp arguments.
-operating_system = platform.system()
-
-
-# Custom logging formatter
-class CustomFormatter( logging.Formatter ):
-=======
 from IPv4 import IPv4
 
 # OS detection, because Windows uses different ping and arp arguments.
@@ -59,18 +41,11 @@
   """
   Custom formatter for logging that formats INFO messages differently from other levels.
   """
->>>>>>> 5130864f
 
   def format( self, record ):
     if record.levelno == logging.INFO:
       return record.getMessage()
     else:
-<<<<<<< HEAD
-      return super().format( record )  # Use full format for warnings and errors
-
-
-def setup_logging():
-=======
       return super().format( record )  # Use the parent for warnings and errors.
 
 
@@ -78,7 +53,6 @@
   """
   Set up the logging configuration for the application.
   """
->>>>>>> 5130864f
   # Create separate handlers for INFO and other levels, with different outputs.
   stdout_handler = logging.StreamHandler( sys.stdout )
   stderr_handler = logging.StreamHandler( sys.stderr )
@@ -126,11 +100,7 @@
     mac_with_colons = mac_binary.replace( b"-", b":" )
     return mac_with_colons.decode( "utf-8" ).upper()
   else:
-<<<<<<< HEAD
-    # Handle case when no MAC address is found.
-=======
     # Handle cases where no MAC address is found.
->>>>>>> 5130864f
     return " (MAC not found) "
 
 
@@ -139,11 +109,7 @@
   This function will attempt to get the hostname from the provided IP address using the arp table.
 
   :param ip_address: the IPv4 address to query for a hostname.
-<<<<<<< HEAD
-  :return: the hostname.
-=======
   :return: the hostname as a string.
->>>>>>> 5130864f
   """
   try:
     new_hostname, _, _ = socket.gethostbyaddr( ip_address )
@@ -152,11 +118,7 @@
     return ""
 
 
-<<<<<<< HEAD
-def ping3( dest_address: str, ping_count: int = 1, time_unit: str = "ms", src_address: str = "", timeout: int = 5000 ) -> None:
-=======
 def ping_host_and_get_info( dest_address: str, ping_count: int = 1, time_unit: str = "ms", src_address: str = "", timeout: int = 5000 ) -> None:
->>>>>>> 5130864f
   """
   Ping the destination address with the source address.
 
@@ -197,16 +159,12 @@
       # Check if the address is IPv4.
       if address_info.family == socket.AF_INET:
         if not address_info.address.startswith( "127.0.0.1" ) and not address_info.address.startswith( "169.254" ):
-<<<<<<< HEAD
-          valid_interfaces.append( (i_face_name, address_info, interface_addresses[0].address) )
-=======
           mac_address = None
           for addr_info in interface_addresses:
             if addr_info.family == psutil.AF_LINK:  # Or socket.AF_PACKET on Linux
               mac_address = addr_info.address
               break
           valid_interfaces.append( (i_face_name, address_info, mac_address) )
->>>>>>> 5130864f
         break
   return valid_interfaces
 
@@ -254,11 +212,7 @@
   """
   temp_number = -1
   while temp_number < 0:
-<<<<<<< HEAD
-    temp_answer = input( "Enter the number to the left of your selection (or 'x' to exit): " )
-=======
     temp_answer = input( "Enter the number to the left of your selection (or 'x' to exit): " ).strip()
->>>>>>> 5130864f
     if temp_answer == "x":
       exiting( 1, "User aborted." )
     try:
@@ -277,11 +231,7 @@
 
   # Set up ArgumentParser.
   parser = argparse.ArgumentParser( description = f"{program_name}: A subnet pinging tool." )
-<<<<<<< HEAD
-  parser.add_argument( "--debug", action = "store_true", help = "Enable debug mode." )
-=======
   parser.add_argument( "--debug", action = "store_true", default = False, help = "Enable debug mode." )
->>>>>>> 5130864f
   parser.add_argument( "--timeout_ms", type = int, default = 5000, help = "Ping timeout in milliseconds." )
   parser.add_argument( "--pings_per_host", type = int, default = 3, help = "Number of pings per host." )
 
@@ -332,20 +282,12 @@
 
   if debug:
     logging.debug( f" Debug: {selected_interface[1].address}/{selected_interface[1].netmask}" )
-<<<<<<< HEAD
-  # Get the network from the IP address and subnet mask.
-  v4_network = ipaddress.IPv4Network( f"{selected_interface[1].address}/{selected_interface[1].netmask}", strict = False )
-  # Get all hosts on the network.
-  all_hosts = list( v4_network.hosts() )
-  start_address, end_address = get_range( v4_network )
-=======
   # Use the IPv4 class to handle the network and hosts.
   ipv4 = IPv4( selected_interface[1].address, selected_interface[1].netmask )
   all_hosts = ipv4.hosts
   start_address = ipv4.network_address
   end_address = ipv4.broadcast_address
   logging.info( f"Pinging addresses from {start_address} to {end_address}" )
->>>>>>> 5130864f
 
   logging.info( "" )
   logging.info( "Detected properties:" )
@@ -365,13 +307,8 @@
     if subnet_size > 4096:
       logging.info( f"\n\nThere were {subnet_size} possible hosts detected." )
       logging.info( "This is likely an incorrectly detected subnet mask or an unused network adapter." )
-<<<<<<< HEAD
-      logging.info( "If you would like to continue, enter 1: " )
-      answer = input( "" )
-=======
       logging.info( "Enter 1 to continue, or anything else to exit: " )
       answer = input( "" ).strip()
->>>>>>> 5130864f
       if int( answer ) != 1:
         logging.info( "Exiting..." )
         sys.exit( -1 )
@@ -382,11 +319,7 @@
     logging.info( f"\nThreading {subnet_size} pings, pinging each host {pings_per_host} time{suffix}, and using a timeout of {timeout_ms} milliseconds..." )
     # For each IP address in the subnet, run the ping command with subprocess.popen interface.
     for i in range( subnet_size ):
-<<<<<<< HEAD
-      thread_list.append( threading.Thread( target = ping3, args = (str( all_hosts[i] ), pings_per_host, ping_unit, selected_interface[1].address, timeout_ms) ) )
-=======
       thread_list.append( threading.Thread( target = ping_host_and_get_info, args = (str( all_hosts[i] ), pings_per_host, ping_unit, selected_interface[1].address, timeout_ms) ) )
->>>>>>> 5130864f
 
     logging.info( "Starting all threads..." )
     # Start all threads.
